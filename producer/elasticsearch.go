// Copyright 2015-2017 trivago GmbH
//
// Licensed under the Apache License, Version 2.0 (the "License");
// you may not use this file except in compliance with the License.
// You may obtain a copy of the License at
//
//     http://www.apache.org/licenses/LICENSE-2.0
//
// Unless required by applicable law or agreed to in writing, software
// distributed under the License is distributed on an "AS IS" BASIS,
// WITHOUT WARRANTIES OR CONDITIONS OF ANY KIND, either express or implied.
// See the License for the specific language governing permissions and
// limitations under the License.

package producer

import (
	"context"
	"net/http"
	"sync"
	"syscall"
	"time"

	"github.com/pkg/errors"
	"github.com/sirupsen/logrus"
	"github.com/trivago/gollum/core"
	"github.com/trivago/tgo"
	"github.com/trivago/tgo/tcontainer"
	"gopkg.in/olivere/elastic.v5"
)

// ElasticSearch producer plugin
//
// The ElasticSearch producer sends messages to elastic search using the bulk
// http API. The producer expects a json payload.
//
// Parameters
//
// - Retry/Count: Set the amount of retries before a Elasticsearch request
// fail finally.
// By default this parameter is set to "3".
//
// - Retry/TimeToWaitSec: This value denotes the time in seconds after which a
// failed dataset will be  transmitted again.
// By default this parameter is set to "3".
//
// - SetGzip: This value enables or disables gzip compression for Elasticsearch
// requests (disabled by default). This option is used one to one for the library
// package. See http://godoc.org/gopkg.in/olivere/elastic.v5#SetGzip
// By default this parameter is set to "false".
//
// - Servers: This value defines a list of servers to connect to.
//
// - User: This value used as the username for the elasticsearch server.
// By default this parameter is set to "".
//
// - Password: This value used as the password for the elasticsearch server.
// By default this parameter is set to "".
//
// - StreamProperties: This value defines the mapping and settings for each stream.
// As index use the stream name here.
//
// - StreamProperties/<streamName>/Index: The value defines the Elasticsearch
// index used for the stream.
//
// - StreamProperties/<streamName>/Type: This value defines the document type
// used for the stream.
//
// - StreamProperties/<streamName>/TimeBasedIndex: This value can be set to "true"
// to append the date of the message to the index as in "<index>_<TimeBasedFormat>".
// NOTE: This setting incurs a performance penalty because it is necessary to
// check if an index exists for each message!
// By default this parameter is set to "false".
//
// - StreamProperties/<streamName>/TimeBasedFormat: This value can be set to a valid
// go time format string to be used with DayBasedIndex.
// By default this parameter is set to "2006-01-02".
//
// - StreamProperties/<streamName>/Mapping: This value is a map which is used
// for the document field mapping. As document type, the already defined type is
// reused for the field mapping. See
// https://www.elastic.co/guide/en/elasticsearch/reference/5.4/indices-create-index.html#mappings
//
// - StreamProperties/<streamName>/Settings: This value is a map which is used
// for the index settings. See
// https://www.elastic.co/guide/en/elasticsearch/reference/5.4/indices-create-index.html#mappings
//
// Examples
//
// This example starts a simple twitter example producer for local running ElasticSearch:
//
//  producerElasticSearch:
//    Type: producer.ElasticSearch
//    Streams: tweets_stream
//    SetGzip: true
//    Servers:
//      - http://127.0.0.1:9200
//    StreamProperties:
//      tweets_stream:
//        Index: twitter
//        DayBasedIndex: true
//        Type: tweet
//        Mapping:
//          # index mapping for payload
//          user: keyword
//          message: text
//        Settings:
//          number_of_shards: 1
//          number_of_replicas: 1
type ElasticSearch struct {
	core.BatchedProducer `gollumdoc:"embed_type"`
	connection           elasticConnection
	indexMap             map[core.MessageStreamID]*indexMapItem
}

type indexMapItem struct {
	name         string
	typeName     string
	settings     *elasticIndex
	useTimeIndex bool
	timeFormat   string
}

func newIndexMapItem() *indexMapItem {
	return &indexMapItem{
		timeFormat: "2006-01-02",
	}
}

func (item *indexMapItem) GetIndexName(t time.Time) string {
	if item.useTimeIndex {
		return item.name + t.Format(item.timeFormat)
	}
	return item.name
}

type elasticIndex struct {
	Settings map[string]interface{}    `json:"settings,omitempty"`
	Mappings map[string]elasticMapping `json:"mappings,omitempty"`
}

type elasticMapping struct {
	Properties map[string]elasticType `json:"properties,omitempty"`
}

type elasticType struct {
	TypeName interface{} `json:"type"`
}

func newElasticIndex(property tcontainer.MarshalMap) *elasticIndex {
	elType, _ := property.String("Type")
	mapping, _ := property.MarshalMap("Mapping")
	settings, _ := property.MarshalMap("Settings")

	elMappings := elasticMapping{
		Properties: make(map[string]elasticType),
	}

	for fieldName := range mapping {
		typeName, _ := mapping.String(fieldName)
		elMappings.Properties[fieldName] = elasticType{TypeName: typeName}
	}

	// init elasticIndex instance
	elIndex := elasticIndex{
		Settings: make(map[string]interface{}),
		Mappings: make(map[string]elasticMapping),
	}

	elIndex.Mappings[elType] = elMappings
	elIndex.Settings = settings

	return &elIndex
}

func init() {
	core.TypeRegistry.Register(ElasticSearch{})
}

// Configure initializes this producer with values from a plugin config.
func (prod *ElasticSearch) Configure(conf core.PluginConfigReader) {
	prod.connection.servers = conf.GetStringArray("Servers", []string{"http://127.0.0.1:9200"})
	prod.connection.user = conf.GetString("User", "")
	prod.connection.password = conf.GetString("Password", "")
	prod.connection.setGzip = conf.GetBool("SetGzip", false)
	prod.connection.isConnectedStatus = false

	prod.configureIndexSettings(conf.GetMap("StreamProperties", tcontainer.NewMarshalMap()), conf.Errors)
	prod.configureRetrySettings(conf.GetInt("Retry/Count", 3), conf.GetInt("Retry/TimeToWaitSec", 3))
}

func (prod *ElasticSearch) configureRetrySettings(retry, timeToWaitSec int64) {
	prod.connection.retrier.retry = int(retry)
	prod.connection.retrier.backoff = elastic.NewConstantBackoff(time.Duration(timeToWaitSec) * time.Second)
	prod.connection.retrier.logger = prod.Logger.WithField("Scope", "connection.retrier")

	prod.Logger.Debugf("Using retrier with a retry count of '%d' and a time to wait of '%d' sec", retry, timeToWaitSec)
}

func (prod *ElasticSearch) configureIndexSettings(properties tcontainer.MarshalMap, errors *tgo.ErrorStack) {
	prod.indexMap = map[core.MessageStreamID]*indexMapItem{}

	if len(properties) <= 0 {
		prod.Logger.Error("No stream configuration found. Please check your config.")
		return
	}

	for streamName := range properties {
		streamID := core.GetStreamID(streamName)
		indexMapItem := newIndexMapItem()

		property, err := properties.MarshalMap(streamName)
		if err != nil {
			prod.Logger.Errorf("no configuration found for stream '%s'. Please check your config.", streamName)
			errors.Push(err)
			continue
		}

		indexMapItem.name, err = property.String("Index")
		if err != nil {
			prod.Logger.Errorf("no index configured for stream '%s'. Please check your config.", streamName)
			errors.Push(err)
			continue
		}

		indexMapItem.useTimeIndex, _ = property.Bool("TimeBasedIndex")
		timeFormat, _ := property.String("TimeBasedFormat")
		if len(timeFormat) == 0 {
			timeFormat = "2006-01-02"
		}
		indexMapItem.timeFormat = "_" + timeFormat

		indexMapItem.typeName, err = property.String("Type")
		if err != nil {
			prod.Logger.Errorf("no data type configured for stream '%s'. Please check your config.", streamName)
		}

		indexMapItem.settings = newElasticIndex(property)
		prod.indexMap[streamID] = indexMapItem
	}
}

func (prod *ElasticSearch) getClient() *elastic.Client {
	if prod.connection.isConnected() {
		return prod.connection.client
	}

	if err := prod.connection.connect(); err != nil {
		prod.Logger.WithError(err).Error("Error during connection")
		return nil
	}

	return prod.connection.client
}

func (prod *ElasticSearch) indexExists(client *elastic.Client, indexName string) bool {
	exists, err := client.IndexExists(indexName).Do(context.Background())
	if err != nil {
		prod.Logger.WithError(err).Error("Issue during checking index")
		return false
	}
	return exists
}

func (prod *ElasticSearch) createIndexIfRequired(indexName string, settings *elasticIndex) bool {
	client := prod.getClient()
	if client == nil {
		return false
	}

	if !prod.indexExists(client, indexName) {
		if _, err := client.CreateIndex(indexName).Do(context.Background()); err != nil {
			prod.Logger.WithError(err).Errorln("Failed to create index")
			return false
		}
		prod.Logger.Debugf("Created index %s", indexName)
	}

	if settings == nil {
		prod.Logger.Debugf("No settings for index %s", indexName)
		return true
	}

	for typeName, properties := range settings.Mappings {
		mapping := client.PutMapping()
		mapping.Index(indexName)
		mapping.Type(typeName)

		json := map[string]interface{}{typeName: properties}
		mapping.BodyJson(json)

		_, err := mapping.Do(context.Background())
		if err != nil {
			prod.Logger.WithError(err).Errorf("Issue creating mapping for type %s.%s", indexName, typeName)
		}
	}

	return true
}

func (prod *ElasticSearch) submitMessages(messages []*core.Message) {
	client := prod.getClient()
	if client == nil {
		prod.Logger.Error("Failed to get client. Cannot send messages")
	}

	// Handle time based index creation
	timeBasedIndexes := make(map[string]*elasticIndex)
	for _, msg := range messages {
		if item, isSet := prod.indexMap[msg.GetStreamID()]; isSet && item.useTimeIndex {
			timeBasedIndexes[item.GetIndexName(msg.GetCreationTime())] = item.settings
		}
	}

	for indexName, settings := range timeBasedIndexes {
		prod.createIndexIfRequired(indexName, settings)
	}

<<<<<<< HEAD
		for _, msg := range messages {
			indexMapItem, isSet := prod.indexMap[msg.GetStreamID()]

			if !isSet {
				prod.Logger.Warningf("No index setting for stream %s", msg.GetStreamID().GetName())
				continue
			}
=======
	// Send messages
	bulkRequest := client.Bulk()
	for _, msg := range messages {
		indexMapItem, isSet := prod.indexMap[msg.GetStreamID()]
		if !isSet {
			prod.Logger.Warningf("No index setting for stream %s", msg.GetStreamID().GetName())
			continue
		}
>>>>>>> 8e5aab77

		bulkIndexRequest := elastic.NewBulkIndexRequest()
		bulkIndexRequest.Index(indexMapItem.GetIndexName(msg.GetCreationTime())).
			Type(indexMapItem.typeName).
			Doc(msg.String())

		bulkRequest.Add(bulkIndexRequest)
	}

	// NumberOfActions contains the number of requests in a bulk
	prod.Logger.Debugf("bulkRequest.NumberOfActions: %d", bulkRequest.NumberOfActions())

	// Do sends the bulk requests to Elasticsearch
	bulkResponse, err := bulkRequest.Do(context.Background())
	if err != nil {
		prod.Logger.Error(err)
	}

	// Bulk request actions get cleared
	numberOfActionsAfter := bulkRequest.NumberOfActions()
	if numberOfActionsAfter != 0 {
		prod.Logger.Errorf("Could not send '%d' messages to Elasticsearch", numberOfActionsAfter)
	}

	if bulkResponse != nil {
		// Indexed returns information abount indexed documents
		indexed := bulkResponse.Indexed()
		prod.Logger.Debugf("%d messages indexed successfully in Elasticsearch", len(indexed))

		// Created returns information about created documents
		created := bulkResponse.Created()
		prod.Logger.Debugf("%d messages created successfully in Elasticsearch", len(created))
	}
}

// Produce starts the producer
func (prod *ElasticSearch) Produce(workers *sync.WaitGroup) {
	defer prod.WorkerDone()

	// create all indexes that are not time based
	for _, item := range prod.indexMap {
		if !item.useTimeIndex {
			prod.createIndexIfRequired(item.name, item.settings)
		}
	}

	prod.AddMainWorker(workers)
	prod.BatchMessageLoop(workers, func() core.AssemblyFunc { return prod.submitMessages })
}

// -- elasticConnection --

type elasticConnection struct {
	servers           []string
	user              string
	password          string
	setGzip           bool
	client            *elastic.Client
	isConnectedStatus bool
	retrier           retrier
}

func (conn *elasticConnection) isConnected() bool {
	return conn.isConnectedStatus
}

func (conn *elasticConnection) connect() error {
	conf := []elastic.ClientOptionFunc{elastic.SetURL(conn.servers...), elastic.SetSniff(false), elastic.SetGzip(conn.setGzip)}
	if len(conn.user) > 0 {
		conf = append(conf, elastic.SetBasicAuth(conn.user, conn.password))
	}

	if conn.retrier.retry > 0 {
		conf = append(conf, elastic.SetRetrier(&conn.retrier))
	}

	client, err := elastic.NewClient(conf...)
	if err != nil {
		return err
	}

	conn.client = client
	conn.isConnectedStatus = true

	return nil
}

// -- retrier --

type retrier struct {
	retry   int
	backoff elastic.Backoff
	logger  logrus.FieldLogger
}

// Retry implements type Retrier interface
// see: https://github.com/olivere/elastic/wiki/Retrier-and-Backoff
func (r *retrier) Retry(ctx context.Context, retry int, req *http.Request, resp *http.Response, err error) (time.Duration, bool, error) {
	// Fail hard on a specific error
	if err == syscall.ECONNREFUSED {
		err = errors.New("Elasticsearch or network down")
		r.logger.Error(err)
		return 0, false, err
	}

	// Stop after n retries
	if retry >= r.retry {
		r.logger.Debugf("Stop retrying after '%d' retries", retry)
		return 0, false, nil
	}

	// Let the backoff strategy decide how long to wait and whether to stop
	r.logger.Debugln("Retry to connect to Elasticsearch")
	wait, stop := r.backoff.Next(retry)
	return wait, stop, nil
}<|MERGE_RESOLUTION|>--- conflicted
+++ resolved
@@ -316,15 +316,6 @@
 		prod.createIndexIfRequired(indexName, settings)
 	}
 
-<<<<<<< HEAD
-		for _, msg := range messages {
-			indexMapItem, isSet := prod.indexMap[msg.GetStreamID()]
-
-			if !isSet {
-				prod.Logger.Warningf("No index setting for stream %s", msg.GetStreamID().GetName())
-				continue
-			}
-=======
 	// Send messages
 	bulkRequest := client.Bulk()
 	for _, msg := range messages {
@@ -333,7 +324,6 @@
 			prod.Logger.Warningf("No index setting for stream %s", msg.GetStreamID().GetName())
 			continue
 		}
->>>>>>> 8e5aab77
 
 		bulkIndexRequest := elastic.NewBulkIndexRequest()
 		bulkIndexRequest.Index(indexMapItem.GetIndexName(msg.GetCreationTime())).
