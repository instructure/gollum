--- conflicted
+++ resolved
@@ -20,12 +20,12 @@
 	"github.com/trivago/gollum/core"
 	"github.com/trivago/tgo"
 	"github.com/trivago/tgo/tcontainer"
-	"github.com/trivago/tgo/tlog"
 	"gopkg.in/olivere/elastic.v5"
 	"net/http"
 	"sync"
 	"syscall"
 	"time"
+	"github.com/sirupsen/logrus"
 )
 
 // ElasticSearch producer plugin
@@ -193,16 +193,16 @@
 func (prod *ElasticSearch) configureRetrySettings(retry, timeToWaitSec int64) {
 	prod.connection.retrier.retry = int(retry)
 	prod.connection.retrier.backoff = elastic.NewConstantBackoff(time.Duration(timeToWaitSec) * time.Second)
-	prod.connection.retrier.log = &prod.Log
-
-	prod.Log.Debug.Printf("Using retrier with a retry count of '%d' and a time to wait of '%d' sec", retry, timeToWaitSec)
+	prod.connection.retrier.logger = prod.Logger.WithField("Scope", "connection.retrier")
+
+	prod.Logger.Debugf("Using retrier with a retry count of '%d' and a time to wait of '%d' sec", retry, timeToWaitSec)
 }
 
 func (prod *ElasticSearch) configureIndexSettings(properties tcontainer.MarshalMap, errors *tgo.ErrorStack) {
 	prod.indexMap = map[core.MessageStreamID]*indexMapItem{}
 
 	if len(properties) <= 0 {
-		prod.Log.Error.Print("No stream configuration found. Please check your config.")
+		prod.Logger.Error("No stream configuration found. Please check your config.")
 		return
 	}
 
@@ -212,14 +212,14 @@
 
 		property, err := properties.MarshalMap(streamName)
 		if err != nil {
-			prod.Log.Error.Printf("no configuration found for stream '%s'. Please check your config.", streamName)
+			prod.Logger.Errorf("no configuration found for stream '%s'. Please check your config.", streamName)
 			errors.Push(err)
 			continue
 		}
 
 		indexName, err := property.String("index")
 		if err != nil {
-			prod.Log.Error.Printf("no index configured for stream '%s'. Please check your config.", streamName)
+			prod.Logger.Errorf("no index configured for stream '%s'. Please check your config.", streamName)
 			errors.Push(err)
 			continue
 		}
@@ -233,7 +233,7 @@
 
 		typeName, err := property.String("type")
 		if err != nil {
-			prod.Log.Error.Printf("no data type configured for stream '%s'. Please check your config.", streamName)
+			prod.Logger.Errorf("no data type configured for stream '%s'. Please check your config.", streamName)
 		}
 
 		indexMapItem.settings = newElasticIndex(property)
@@ -248,7 +248,7 @@
 	if !prod.connection.isConnected() {
 		err := prod.connection.connect()
 		if err != nil {
-			prod.Log.Error.Print("Error during connection: ", err)
+			prod.Logger.Error("Error during connection: ", err)
 			return nil, err
 		}
 	}
@@ -289,19 +289,12 @@
 	if !exists {
 		_, err = client.CreateIndex(indexName).Do(ctx)
 		if err != nil {
-			prod.Log.Error.Println("Issue during creating index: ", err)
+			prod.Logger.Errorln("Issue during creating index: ", err)
 			return err
 		}
 
-		prod.Log.Debug.Printf("Created index '%s'\n", indexName)
-	}
-<<<<<<< HEAD
-	if settings, exist := prod.indexSettings[index]; exist {
-		if onServer, _ := prod.conn.ExistsIndex(sendIndex, indexType, make(map[string]interface{})); !onServer {
-			if _, err := prod.conn.CreateIndexWithSettings(sendIndex, *settings); err != nil {
-				prod.Logger.Error("Index creation error: ", err.Error())
-			}
-=======
+		prod.Logger.Debugf("Created index '%s'\n", indexName)
+	}
 
 	for typeName, properties := range elIndex.Mappings {
 		mapping := client.PutMapping()
@@ -313,8 +306,7 @@
 
 		_, err := mapping.Do(ctx)
 		if err != nil {
-			prod.Log.Error.Println("Issue during creating index mapping: ", err)
->>>>>>> 3780b4d9
+			prod.Logger.Errorln("Issue during creating index mapping: ", err)
 		}
 	}
 
@@ -323,9 +315,9 @@
 
 func (prod *ElasticSearch) isIndexExists(ctx context.Context, indexName string, client *elastic.Client) (bool, error) {
 	exists, err := client.IndexExists(indexName).Do(ctx)
-	prod.Log.Debug.Printf("Index %s exists: %v", indexName, exists)
+	prod.Logger.Debugf("Index %s exists: %v", indexName, exists)
 	if err != nil {
-		prod.Log.Error.Println("Issue during checking index: ", err)
+		prod.Logger.Errorln("Issue during checking index: ", err)
 		return false, err
 	}
 
@@ -336,7 +328,7 @@
 	return func(messages []*core.Message) {
 		client, err := prod.getClient()
 		if err != nil {
-			prod.Log.Error.Print("Sending messages failed: ", err)
+			prod.Logger.Error("Sending messages failed: ", err)
 			return
 		}
 
@@ -363,28 +355,28 @@
 		}
 
 		// NumberOfActions contains the number of requests in a bulk
-		prod.Log.Debug.Printf("bulkRequest.NumberOfActions: %d", bulkRequest.NumberOfActions())
+		prod.Logger.Debugf("bulkRequest.NumberOfActions: %d", bulkRequest.NumberOfActions())
 
 		// Do sends the bulk requests to Elasticsearch
 		bulkResponse, err := bulkRequest.Do(ctx)
 		if err != nil {
-			prod.Log.Error.Print(err)
+			prod.Logger.Error(err)
 		}
 
 		// Bulk request actions get cleared
 		numberOfActionsAfter := bulkRequest.NumberOfActions()
 		if numberOfActionsAfter != 0 {
-			prod.Log.Error.Printf("Could not send '%d' messages to Elasticsearch", numberOfActionsAfter)
+			prod.Logger.Errorf("Could not send '%d' messages to Elasticsearch", numberOfActionsAfter)
 		}
 
 		if bulkResponse != nil {
 			// Indexed returns information abount indexed documents
 			indexed := bulkResponse.Indexed()
-			prod.Log.Debug.Printf("%d messages indexed successfully in Elasticsearch", len(indexed))
+			prod.Logger.Debugf("%d messages indexed successfully in Elasticsearch", len(indexed))
 
 			// Created returns information about created documents
 			created := bulkResponse.Created()
-			prod.Log.Debug.Printf("%d messages created successfully in Elasticsearch", len(created))
+			prod.Logger.Debugf("%d messages created successfully in Elasticsearch", len(created))
 		}
 	}
 }
@@ -417,18 +409,7 @@
 
 	client, err := elastic.NewClient(conf...)
 	if err != nil {
-<<<<<<< HEAD
-		prod.Logger.Error("Index error - ", err)
-		if !prod.isClusterUp() {
-			// TBD: health check? (prev. fuse breaker)
-		}
-		prod.TryFallback(originalMsg)
-	} else {
-		tgo.Metric.Inc(elasticMetricMessages + index)
-		// TBD: health check? (prev. fuse breaker)
-=======
 		return err
->>>>>>> 3780b4d9
 	}
 
 	conn.client = client
@@ -442,7 +423,7 @@
 type retrier struct {
 	retry   int
 	backoff elastic.Backoff
-	log     *tlog.LogScope
+	logger   logrus.FieldLogger
 }
 
 // Retry implements type Retrier interface
@@ -451,18 +432,18 @@
 	// Fail hard on a specific error
 	if err == syscall.ECONNREFUSED {
 		err = errors.New("Elasticsearch or network down")
-		r.log.Error.Print(err)
+		r.logger.Error(err)
 		return 0, false, err
 	}
 
 	// Stop after n retries
 	if retry >= r.retry {
-		r.log.Debug.Printf("Stop retrying after '%d' retries", retry)
+		r.logger.Debugf("Stop retrying after '%d' retries", retry)
 		return 0, false, nil
 	}
 
 	// Let the backoff strategy decide how long to wait and whether to stop
-	r.log.Debug.Println("Retry to connect to Elasticsearch")
+	r.logger.Debugln("Retry to connect to Elasticsearch")
 	wait, stop := r.backoff.Next(retry)
 	return wait, stop, nil
 }