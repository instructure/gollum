--- conflicted
+++ resolved
@@ -19,6 +19,7 @@
 	"fmt"
 	"github.com/trivago/gollum/core"
 	"github.com/trivago/tgo"
+	"github.com/trivago/tgo/tio"
 	"github.com/trivago/tgo/tlog"
 	"github.com/trivago/tgo/tmath"
 	"github.com/trivago/tgo/tstrings"
@@ -42,11 +43,8 @@
 	readCount        int64
 	writeCount       int64
 	lastMetricUpdate time.Time
-<<<<<<< HEAD
 	log              tlog.LogScope
-=======
-	reader           *shared.BufferedReader
->>>>>>> bc2e4954
+	reader           *tio.BufferedReader
 }
 
 const maxSpoolFileNumber = 99999999 // maximum file number defined by %08d -> 8 digits
@@ -56,18 +54,15 @@
 	spool := &spoolFile{
 		file:             nil,
 		batch:            core.NewMessageBatch(prod.batchMaxCount),
-		assembly:         core.NewWriterAssembly(nil, prod.Drop, prod.GetFormatter()),
+		assembly:         core.NewWriterAssembly(nil, prod.Drop, prod.Format),
 		fileCreated:      time.Now(),
 		streamName:       streamName,
 		basePath:         prod.path + "/" + streamName,
 		prod:             prod,
 		source:           source,
 		lastMetricUpdate: time.Now(),
-<<<<<<< HEAD
 		log:              prod.Log,
-=======
-		reader:           shared.NewBufferedReader(prod.bufferSizeByte, shared.BufferedReaderFlagDelimiter, 0, "\n"),
->>>>>>> bc2e4954
+		reader:           tio.NewBufferedReader(prod.bufferSizeByte, tio.BufferedReaderFlagDelimiter, 0, "\n"),
 	}
 
 	tgo.Metric.New(spoolingMetricWrite + streamName)
@@ -106,19 +101,12 @@
 	min, max = maxSpoolFileNumber+1, 0
 	files, _ := ioutil.ReadDir(spool.basePath)
 	for _, file := range files {
-<<<<<<< HEAD
-		base := filepath.Base(file.Name())
-		number, _ := tstrings.Btoi([]byte(base)) // Because we need leading zero support
-		min = tmath.MinI(min, int(number))
-		max = tmath.MaxI(max, int(number))
-=======
 		if filepath.Ext(file.Name()) == ".spl" {
 			base := filepath.Base(file.Name())
-			number, _ := shared.Btoi([]byte(base)) // Because we need leading zero support
-			min = shared.MinI(min, int(number))
-			max = shared.MaxI(max, int(number))
-		}
->>>>>>> bc2e4954
+			number, _ := tstrings.Btoi([]byte(base)) // Because we need leading zero support
+			min = tmath.MinI(min, int(number))
+			max = tmath.MaxI(max, int(number))
+		}
 	}
 	return min, max
 }
@@ -162,9 +150,9 @@
 	decoded := make([]byte, base64.StdEncoding.DecodedLen(len(data)))
 
 	if size, err := base64.StdEncoding.Decode(decoded, data); err != nil {
-		Log.Error.Print("Spool file read: ", err)
+		spool.log.Error.Print("Spool file read: ", err)
 	} else if msg, err := core.DeserializeMessage(decoded[:size]); err != nil {
-		Log.Error.Print("Spool file read: ", err)
+		spool.log.Error.Print("Spool file read: ", err)
 	} else {
 		spool.prod.routeToOrigin(msg)
 	}
@@ -194,61 +182,37 @@
 			continue // ### continue, try again ###
 		}
 
-<<<<<<< HEAD
 		spool.log.Debug.Print("Spooler opened ", spoolFileName, " for reading")
-		reader := bufio.NewReader(file)
-=======
-		Log.Debug.Print("Spooler opened ", spoolFileName, " for reading")
 		spool.reader.Reset(0)
 		readFailed := false
->>>>>>> bc2e4954
 
 		for spool.prod.IsActive() {
 			// Only spool back if target is not busy
 			if spool.source != nil && spool.source.IsBlocked() {
 				time.Sleep(time.Millisecond * 100)
 				continue // ### contine, busy source ###
+
 			}
-
 			// Any error cancels the loop
 			if err := spool.reader.ReadAll(file, spool.decode); err != nil {
 				if err != io.EOF {
-<<<<<<< HEAD
+					readFailed = true
 					spool.log.Error.Print("Spool read error: ", err)
 				}
 				break // ### break, read error or EOF ###
 			}
-
-			// Base64 decode, than deserialize
-			decoded := make([]byte, base64.StdEncoding.DecodedLen(len(buffer)))
-			if size, err := base64.StdEncoding.Decode(decoded, buffer); err != nil {
-				spool.log.Error.Print("Spool file read: ", err)
-			} else if msg, err := core.DeserializeMessage(decoded[:size]); err != nil {
-				spool.log.Error.Print("Spool file read: ", err)
-			} else {
-				spool.prod.routeToOrigin(msg)
-			}
 		}
 
 		// Close and remove file
 		spool.log.Debug.Print("Spooler removes ", spoolFileName)
-=======
-					readFailed = true
-					Log.Error.Print("Spool read error: ", err)
-				}
-				break // ### break, read error or EOF ###
-			}
-		}
-
->>>>>>> bc2e4954
 		file.Close()
 		if readFailed {
 			// Rename file for future processing
-			Log.Debug.Print("Spooler renamed ", spoolFileName)
+			spool.log.Debug.Print("Spooler renamed ", spoolFileName)
 			os.Rename(spoolFileName, spoolFileName+".failed")
 		} else {
 			// Delete file
-			Log.Debug.Print("Spooler removes ", spoolFileName)
+			spool.log.Debug.Print("Spooler removes ", spoolFileName)
 			os.Remove(spoolFileName)
 		}
 	}
