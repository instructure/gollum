// Copyright 2015 trivago GmbH
//
// Licensed under the Apache License, Version 2.0 (the "License");
// you may not use this file except in compliance with the License.
// You may obtain a copy of the License at
//
//     http://www.apache.org/licenses/LICENSE-2.0
//
// Unless required by applicable law or agreed to in writing, software
// distributed under the License is distributed on an "AS IS" BASIS,
// WITHOUT WARRANTIES OR CONDITIONS OF ANY KIND, either express or implied.
// See the License for the specific language governing permissions and
// limitations under the License.

package producer

import (
	kafka "github.com/shopify/sarama" // "gopkg.in/Shopify/sarama.v1"
	"github.com/trivago/gollum/core"
	"github.com/trivago/tgo"
	"strings"
	"sync"
	"sync/atomic"
	"time"
)

const (
	partRandom     = "random"
	partRoundrobin = "roundrobin"
	partHash       = "hash"
	compressNone   = "none"
	compressGZIP   = "zip"
	compressSnappy = "snappy"
)

// Kafka producer plugin
// Configuration example
//
//   - "producer.Kafka":
//     Enable: true
//     ClientId: "weblog"
//     Partitioner: "Roundrobin"
//     RequiredAcks: 1
//     TimeoutMs: 1500
//     SendRetries: 3
//     Compression: "None"
//     MaxOpenRequests: 5
//     BatchMinCount: 10
//     BatchMaxCount: 1
//     BatchSizeByte: 8192
//     BatchSizeMaxKB: 1024
//     BatchTimeoutSec: 3
//     ServerTimeoutSec: 30
//     SendTimeoutMs: 250
//     ElectRetries: 3
//     ElectTimeoutMs: 250
//     MetadataRefreshMs: 10000
//     Servers:
//     	- "localhost:9092"
//     Topic:
//       "console" : "console"
//     Stream:
//       - "console"
//
// The kafka producer writes messages to a kafka cluster. This producer is
// backed by the sarama library so most settings relate to that library.
// This producer uses a fuse breaker if the connection reports an error.
//
// ClientId sets the client id of this producer. By default this is "gollum".
//
// Partitioner sets the distribution algorithm to use. Valid values are:
// "Random","Roundrobin" and "Hash". By default "Hash" is set.
//
// RequiredAcks defines the acknowledgement level required by the broker.
// 0 = No responses required. 1 = wait for the local commit. -1 = wait for
// all replicas to commit. >1 = wait for a specific number of commits.
// By default this is set to 1.
//
// TimeoutMs denotes the maximum time the broker will wait for acks. This
// setting becomes active when RequiredAcks is set to wait for multiple commits.
// By default this is set to 1500.
//
// SendRetries defines how many times to retry sending data before marking a
// server as not reachable. By default this is set to 3.
//
// Compression sets the method of compression to use. Valid values are:
// "None","Zip" and "Snappy". By default "None" is set.
//
// MaxOpenRequests defines the number of simultanious connections are allowed.
// By default this is set to 5.
//
// BatchMinCount sets the minimum number of messages required to trigger a
// flush. By default this is set to 1.
//
// BatchMaxCount defines the maximum number of messages processed per
// request. By default this is set to 0 for "unlimited".
//
// BatchSizeByte sets the mimimum number of bytes to collect before a new flush
// is triggered. By default this is set to 8192.
//
// BatchSizeMaxKB defines the maximum allowed message size. By default this is
// set to 1024.
//
// BatchTimeoutSec sets the minimum time in seconds to pass after wich a new
// flush will be triggered. By default this is set to 3.
//
// MessageBufferCount sets the internal channel size for the kafka client.
// By default this is set to 256.
//
// ServerTimeoutSec defines the time after which a connection is set to timed
// out. By default this is set to 30 seconds.
//
// SendTimeoutMs defines the number of milliseconds to wait for a server to
// resond before triggering a timeout. Defaults to 250.
//
// ElectRetries defines how many times to retry during a leader election.
// By default this is set to 3.
//
// ElectTimeoutMs defines the number of milliseconds to wait for the cluster to
// elect a new leader. Defaults to 250.
//
// MetadataRefreshMs set the interval in seconds for fetching cluster metadata.
// By default this is set to 10000. This corresponds to the JVM setting
// `topic.metadata.refresh.interval.ms`.
//
// Servers contains the list of all kafka servers to connect to.  By default this
// is set to contain only "localhost:9092".
//
// Topic maps a stream to a specific kafka topic. You can define the
// wildcard stream (*) here, too. If defined, all streams that do not have a
// specific mapping will go to this topic (including _GOLLUM_).
// If no topic mappings are set the stream names will be used as topic.
type Kafka struct {
	core.ProducerBase
	servers          []string
	topic            map[core.MessageStreamID]string
	clientID         string
	client           kafka.Client
	config           *kafka.Config
	batch            core.MessageBatch
	producer         kafka.AsyncProducer
	counters         map[string]*int64
	missCount        int64
	lastMetricUpdate time.Time
}

const (
	kafkaMetricMessages    = "Kafka:Messages-"
	kafkaMetricMessagesSec = "Kafka:MessagesSec-"
	kafkaMetricMissCount   = "Kafka:ResponsesQueued"
)

func init() {
	core.TypeRegistry.Register(Kafka{})
}

// Configure initializes this producer with values from a plugin config.
func (prod *Kafka) Configure(conf core.PluginConfig) error {
	var err error
	errors := tgo.NewErrorStack()
	errors.Push(prod.ProducerBase.Configure(conf))

	prod.SetStopCallback(prod.close)

	prod.servers, err = conf.GetStringArray("Servers", []string{"localhost:9092"})
	errors.Push(err)
	prod.topic, err = conf.GetStreamMap("Topic", "")
	errors.Push(err)
	prod.clientID = errors.String(conf.GetString("ClientId", "gollum"))
	prod.lastMetricUpdate = time.Now()

	prod.config = kafka.NewConfig()
	prod.config.ClientID = errors.String(conf.GetString("ClientId", "gollum"))
	prod.config.ChannelBufferSize = errors.Int(conf.GetInt("MessageBufferCount", 256))

	prod.config.Net.MaxOpenRequests = errors.Int(conf.GetInt("MaxOpenRequests", 5))
	prod.config.Net.DialTimeout = time.Duration(errors.Int(conf.GetInt("ServerTimeoutSec", 30))) * time.Second
	prod.config.Net.ReadTimeout = prod.config.Net.DialTimeout
	prod.config.Net.WriteTimeout = prod.config.Net.DialTimeout

	prod.config.Metadata.Retry.Max = errors.Int(conf.GetInt("ElectRetries", 3))
	prod.config.Metadata.Retry.Backoff = time.Duration(errors.Int(conf.GetInt("ElectTimeoutMs", 250))) * time.Millisecond
	prod.config.Metadata.RefreshFrequency = time.Duration(errors.Int(conf.GetInt("MetadataRefreshMs", 10000))) * time.Millisecond

	prod.config.Producer.MaxMessageBytes = errors.Int(conf.GetInt("BatchSizeMaxKB", 1<<10)) << 10
	prod.config.Producer.RequiredAcks = kafka.RequiredAcks(errors.Int(conf.GetInt("RequiredAcks", int(kafka.WaitForLocal))))
	prod.config.Producer.Timeout = time.Duration(errors.Int(conf.GetInt("TimoutMs", 1500))) * time.Millisecond

	prod.config.Producer.Return.Errors = true
	prod.config.Producer.Return.Successes = true

	switch strings.ToLower(errors.String(conf.GetString("Compression", compressNone))) {
	default:
		fallthrough
	case compressNone:
		prod.config.Producer.Compression = kafka.CompressionNone
	case compressGZIP:
		prod.config.Producer.Compression = kafka.CompressionGZIP
	case compressSnappy:
		prod.config.Producer.Compression = kafka.CompressionSnappy
	}

	switch strings.ToLower(errors.String(conf.GetString("Partitioner", partRandom))) {
	case partRandom:
		prod.config.Producer.Partitioner = kafka.NewRandomPartitioner
	case partRoundrobin:
		prod.config.Producer.Partitioner = kafka.NewRoundRobinPartitioner
	default:
		fallthrough
	case partHash:
		prod.config.Producer.Partitioner = kafka.NewHashPartitioner
	}

	prod.config.Producer.Flush.Bytes = errors.Int(conf.GetInt("BatchSizeByte", 8192))
	prod.config.Producer.Flush.Messages = errors.Int(conf.GetInt("BatchMinCount", 1))
	prod.config.Producer.Flush.Frequency = time.Duration(errors.Int(conf.GetInt("BatchTimeoutSec", 3))) * time.Second
	prod.config.Producer.Flush.MaxMessages = errors.Int(conf.GetInt("BatchMaxCount", 0))
	prod.config.Producer.Retry.Max = errors.Int(conf.GetInt("SendRetries", 3))
	prod.config.Producer.Retry.Backoff = time.Duration(errors.Int(conf.GetInt("SendTimeoutMs", 100))) * time.Millisecond

	prod.batch = core.NewMessageBatch(errors.Int(conf.GetInt("Channel", 8192)))
	prod.counters = make(map[string]*int64)

	for _, topic := range prod.topic {
		tgo.Metric.New(kafkaMetricMessages + topic)
		tgo.Metric.New(kafkaMetricMessagesSec + topic)
		prod.counters[topic] = new(int64)
	}

	tgo.Metric.New(kafkaMetricMissCount)
	prod.SetCheckFuseCallback(prod.tryOpenConnection)
<<<<<<< HEAD
	return errors.OrNil()
=======

	kafka.Logger = Log.Note
	return nil
>>>>>>> 9cf47087
}

func (prod *Kafka) bufferMessage(msg core.Message) {
	prod.batch.AppendOrFlush(msg, prod.sendBatch, prod.IsActiveOrStopping, prod.Drop)
}

func (prod *Kafka) sendBatchOnTimeOut() {
	// Flush if necessary
	if prod.batch.ReachedTimeThreshold(prod.config.Producer.Flush.Frequency) || prod.batch.ReachedSizeThreshold(prod.batch.Len()/2) {
		prod.sendBatch()
	}
}

func (prod *Kafka) sendBatch() {
	if prod.tryOpenConnection() {
		prod.batch.Flush(prod.transformMessages)
	} else if prod.IsStopping() {
		prod.batch.Flush(prod.dropMessages)
	} else {
		return // ### return, do not update metrics ###
	}

	// Update metrics
	duration := time.Since(prod.lastMetricUpdate)
	prod.lastMetricUpdate = time.Now()

	for category, counter := range prod.counters {
		count := atomic.SwapInt64(counter, 0)

		tgo.Metric.Add(kafkaMetricMessages+category, count)
		tgo.Metric.SetF(kafkaMetricMessagesSec+category, float64(count)/duration.Seconds())
	}
}

func (prod *Kafka) dropMessages(messages []core.Message) {
	for _, msg := range messages {
		prod.Drop(msg)
	}
}

func (prod *Kafka) transformMessages(messages []core.Message) {
<<<<<<< HEAD
	defer func() { tgo.Metric.Set(kafkaMetricMissCount, prod.missCount) }()
=======
	defer func() { shared.Metric.Set(kafkaMetricMissCount, prod.missCount) }()
	topicsBad := make(map[string]bool)
	errors := make(map[string]bool)

>>>>>>> 9cf47087
	for _, msg := range messages {
		originalMsg := msg
		msg.Data, msg.StreamID = prod.ProducerBase.Format(msg)

		// Store current client and producer to avoid races
		client := prod.client
		producer := prod.producer

		// Check if connected
		if client == nil || producer == nil {
			prod.Drop(originalMsg)
			continue // ### return, not connected ###
		}

		// Send message
		topic, topicMapped := prod.topic[msg.StreamID]
		if !topicMapped {
			// Use wildcard fallback or stream name if not set
			topic, topicMapped = prod.topic[core.WildcardStreamID]
			if !topicMapped {
				topic = core.StreamRegistry.GetStreamName(msg.StreamID)
			}

			tgo.Metric.New(kafkaMetricMessages + topic)
			tgo.Metric.New(kafkaMetricMessagesSec + topic)
			prod.counters[topic] = new(int64)
			prod.topic[msg.StreamID] = topic
		}

		kafkaMsg := &kafka.ProducerMessage{
			Topic:    topic,
			Value:    kafka.ByteEncoder(msg.Data),
			Metadata: originalMsg,
		}

		// Sarama can block on single messages if all buffers are full.
		// So we stop trying after a few milliseconds
		timeout := time.NewTimer(2 * time.Millisecond)
		select {
		case producer.Input() <- kafkaMsg:
			// Message send, wait for result later
			timeout.Stop()
			atomic.AddInt64(prod.counters[topic], 1)
			topicsBad[topic] = false
			prod.missCount++

		case <-timeout.C:
			// Sarama channels are full -> drop
			prod.Drop(originalMsg)
			if _, stateSet := topicsBad[topic]; !stateSet {
				topicsBad[topic] = true
			}
		}
	}

	// Wait for errors to be returned
resultLoop:
	for timeout := time.NewTimer(prod.config.Producer.Flush.Frequency); prod.missCount > 0; prod.missCount-- {
		select {
		case succ := <-prod.producer.Successes():
			topicsBad[succ.Topic] = false // ok overwrites bad

		case err := <-prod.producer.Errors():
			if _, errorExists := errors[err.Error()]; !errorExists {
				prod.Log.Error.Printf("Kafka producer error: %s", err.Error())
				errors[err.Error()] = true

				// Do not overwrite ok states (one ok = server reachable)
				if _, stateSet := topicsBad[err.Msg.Topic]; !stateSet {
					topicsBad[err.Msg.Topic] = true
				}
			}
			if msg, hasMsg := err.Msg.Metadata.(core.Message); hasMsg {
				prod.Drop(msg)
			}

		case <-timeout.C:
<<<<<<< HEAD
			prod.Log.Warning.Printf("Kafka flush timed out with %d messages left", prod.missCount)
			break // ### break, took too long ###
=======
			Log.Warning.Printf("Kafka flush timed out with %d messages left", prod.missCount)
			break resultLoop // ### break, took too long ###
>>>>>>> 9cf47087
		}
	}

	// Check for a reconnect
	if len(errors) > 0 {
		allTopicsBad := true
		for _, topicBad := range topicsBad {
			allTopicsBad = topicBad && allTopicsBad
		}
		if allTopicsBad {
			// Only restart if all topics report an error
			// This is done to separate topic related errors from server related errors
			prod.Log.Error.Printf("%d error type(s) for this batch. Triggering a reconnect", len(errors))
			prod.closeConnection()
		}
	}
}

func (prod *Kafka) tryOpenConnection() bool {
	// Reconnect the client first
	if prod.client == nil {
		if client, err := kafka.NewClient(prod.servers, prod.config); err == nil {
			prod.client = client
		} else {
			prod.Log.Error.Print("Kafka client error:", err)
			prod.client = nil
			prod.producer = nil
			return false // ### return, connection failed ###
		}
	}

	// Make sure we have a producer up and running
	if prod.producer == nil {
		if producer, err := kafka.NewAsyncProducerFromClient(prod.client); err == nil {
			prod.producer = producer
		} else {
			prod.Log.Error.Print("Kafka producer error:", err)
			prod.client.Close()
			prod.client = nil
			prod.producer = nil
			return false // ### return, connection failed ###
		}
	}

	prod.Control() <- core.PluginControlFuseActive
	return true
}

func (prod *Kafka) closeConnection() {
	if prod.producer != nil {
		prod.producer.Close()
		prod.producer = nil
	}
	if prod.client != nil && !prod.client.Closed() {
		prod.client.Close()
		prod.client = nil

		if !prod.IsStopping() {
			prod.Control() <- core.PluginControlFuseBurn
		}
	}
}

func (prod *Kafka) close() {
	defer prod.WorkerDone()
	prod.CloseMessageChannel(prod.bufferMessage)
	prod.batch.Close(prod.transformMessages, prod.GetShutdownTimeout())
	prod.closeConnection()
}

// Produce writes to a buffer that is sent to a given socket.
func (prod *Kafka) Produce(workers *sync.WaitGroup) {
	prod.AddMainWorker(workers)
	prod.tryOpenConnection()
	prod.TickerMessageControlLoop(prod.bufferMessage, prod.config.Producer.Timeout, prod.sendBatchOnTimeOut)
}<|MERGE_RESOLUTION|>--- conflicted
+++ resolved
@@ -229,13 +229,9 @@
 
 	tgo.Metric.New(kafkaMetricMissCount)
 	prod.SetCheckFuseCallback(prod.tryOpenConnection)
-<<<<<<< HEAD
+
+	kafka.Logger = Log.Note
 	return errors.OrNil()
-=======
-
-	kafka.Logger = Log.Note
-	return nil
->>>>>>> 9cf47087
 }
 
 func (prod *Kafka) bufferMessage(msg core.Message) {
@@ -277,14 +273,10 @@
 }
 
 func (prod *Kafka) transformMessages(messages []core.Message) {
-<<<<<<< HEAD
 	defer func() { tgo.Metric.Set(kafkaMetricMissCount, prod.missCount) }()
-=======
-	defer func() { shared.Metric.Set(kafkaMetricMissCount, prod.missCount) }()
 	topicsBad := make(map[string]bool)
 	errors := make(map[string]bool)
 
->>>>>>> 9cf47087
 	for _, msg := range messages {
 		originalMsg := msg
 		msg.Data, msg.StreamID = prod.ProducerBase.Format(msg)
@@ -327,9 +319,9 @@
 		case producer.Input() <- kafkaMsg:
 			// Message send, wait for result later
 			timeout.Stop()
-			atomic.AddInt64(prod.counters[topic], 1)
+		atomic.AddInt64(prod.counters[topic], 1)
 			topicsBad[topic] = false
-			prod.missCount++
+		prod.missCount++
 
 		case <-timeout.C:
 			// Sarama channels are full -> drop
@@ -337,7 +329,7 @@
 			if _, stateSet := topicsBad[topic]; !stateSet {
 				topicsBad[topic] = true
 			}
-		}
+	}
 	}
 
 	// Wait for errors to be returned
@@ -362,13 +354,8 @@
 			}
 
 		case <-timeout.C:
-<<<<<<< HEAD
-			prod.Log.Warning.Printf("Kafka flush timed out with %d messages left", prod.missCount)
-			break // ### break, took too long ###
-=======
 			Log.Warning.Printf("Kafka flush timed out with %d messages left", prod.missCount)
 			break resultLoop // ### break, took too long ###
->>>>>>> 9cf47087
 		}
 	}
 
