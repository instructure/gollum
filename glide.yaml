package: github.com/trivago/gollum
import:
- package: github.com/Shopify/sarama
  version: ~1.11.0
- package: github.com/abbot/go-http-auth
  version: ~0.3.0
- package: github.com/artyom/fb303
- package: github.com/artyom/scribe
- package: github.com/artyom/thrift
- package: github.com/aws/aws-sdk-go
  version: ~1.8
  subpackages:
  - aws
  - aws/awserr
  - aws/credentials
  - aws/session
  - service/firehose
  - service/kinesis
  - service/s3
- package: github.com/bsm/sarama-cluster
  version: ~2.1.6
- package: github.com/coreos/go-systemd
  version: ~14.0.0
  subpackages:
  - sdjournal
- package: github.com/golang/protobuf
  subpackages:
  - proto
- package: github.com/gorilla/websocket
  version: ~1.1.0
- package: github.com/miekg/pcap
- package: github.com/mmcloughlin/geohash
- package: github.com/mssola/user_agent
- package: github.com/quipo/statsd
- package: github.com/trivago/tgo
  subpackages:
  - tflag
  - thealthcheck
- package: gopkg.in/mcuadros/go-syslog.v2
  version: ~2.2.1
  subpackages:
  - format
- package: gopkg.in/oschwald/geoip2-golang.v1
  version: ~1.0.0
- package: gopkg.in/yaml.v2
- package: github.com/go-redis/redis
  version: ~6.0.0
- package: github.com/sirupsen/logrus
  version: ~1.0.0
- package: gopkg.in/olivere/elastic.v5
  version: ~5.0.39
<<<<<<< HEAD
- package: github.com/fsnotify/fsnotify
  version: master #~1.4.2
=======
- package: github.com/x-cray/logrus-prefixed-formatter
  version: ~0.5
- package: github.com/mgutz/ansi
>>>>>>> ea6acad1
<|MERGE_RESOLUTION|>--- conflicted
+++ resolved
@@ -49,11 +49,8 @@
   version: ~1.0.0
 - package: gopkg.in/olivere/elastic.v5
   version: ~5.0.39
-<<<<<<< HEAD
-- package: github.com/fsnotify/fsnotify
-  version: master #~1.4.2
-=======
 - package: github.com/x-cray/logrus-prefixed-formatter
   version: ~0.5
 - package: github.com/mgutz/ansi
->>>>>>> ea6acad1
+- package: github.com/fsnotify/fsnotify
+  version: master #~1.4.2