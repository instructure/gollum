--- conflicted
+++ resolved
@@ -124,7 +124,6 @@
 // Servers contains the list of all kafka servers to connect to. By default this
 // is set to contain only "localhost:9092".
 type Kafka struct {
-<<<<<<< HEAD
 	core.SimpleConsumer
 	servers        []string
 	topic          string
@@ -139,24 +138,7 @@
 	orderedRead    bool
 	prependKey     bool
 	keySeparator   []byte
-=======
-	core.ConsumerBase
-	servers           []string
-	topic             string
-	client            kafka.Client
-	config            *kafka.Config
-	consumer          kafka.Consumer
-	offsetFile        string
-	defaultOffset     int64
-	offsets           map[int32]*int64
-	MaxPartitionID    int32
-	persistTimeout    time.Duration
-	orderedRead       bool
-	prependKey        bool
-	keySeparator      []byte
-	sequence          *uint64
 	folderPermissions os.FileMode
->>>>>>> 4f82a53a
 }
 
 func init() {
@@ -217,20 +199,20 @@
 		if err != nil {
 			Log.Error.Printf("Failed to open kafka offset file: %s", err.Error())
 		} else {
-			// Decode the JSON file into the partition -> offset map
-			encodedOffsets := make(map[string]int64)
-			err = json.Unmarshal(fileContents, &encodedOffsets)
+		// Decode the JSON file into the partition -> offset map
+		encodedOffsets := make(map[string]int64)
+		err = json.Unmarshal(fileContents, &encodedOffsets)
+		if err != nil {
+			return err
+		}
+
+		for k, v := range encodedOffsets {
+			id, err := strconv.Atoi(k)
 			if err != nil {
 				return err
 			}
-
-			for k, v := range encodedOffsets {
-				id, err := strconv.Atoi(k)
-				if err != nil {
-					return err
-				}
-				startOffset := v
-				cons.offsets[int32(id)] = &startOffset
+			startOffset := v
+			cons.offsets[int32(id)] = &startOffset
 			}
 		}
 	}
