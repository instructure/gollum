--- conflicted
+++ resolved
@@ -44,24 +44,18 @@
 func TestConsumerConfigure(t *testing.T) {
 	expect := ttesting.NewExpect(t)
 	mockC := getMockConsumer()
+
 	pluginCfg := NewPluginConfig("mockConsumer", "mockConsumer")
 
-	// Stream needs to be configured to avoid unknown class errors
-	registerMockStream("mockConsumer")
-
-<<<<<<< HEAD
-	err := mockC.Configure(NewPluginConfigReader(&pluginCfg))
-	expect.NoError(err)
-=======
 	mockStream := getMockStream()
 	mockStreamID := StreamRegistry.GetStreamID("mockStream")
 	StreamRegistry.Register(&mockStream, mockStreamID)
 
-	pluginCfg.Stream = []string{"mockStream"}
-
-	err := mockC.Configure(pluginCfg)
-	expect.Nil(err)
->>>>>>> bb70c92f
+	// Stream needs to be configured to avoid unknown class errors
+	registerMockStream("mockConsumer")
+
+	err := mockC.Configure(NewPluginConfigReader(&pluginCfg))
+	expect.NoError(err)
 }
 
 func TestConsumerEnqueueCopy(t *testing.T) {
