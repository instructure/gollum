package core

import (
	"github.com/trivago/tgo/tlog"
	"github.com/trivago/tgo/ttesting"
	"reflect"
	"testing"
	"time"
)

type mockRouterMessageHelper struct {
	SimpleRouter
	messageEnqued   bool
	lastMessageData string
}

func (router *mockRouterMessageHelper) init() {
	router.messageEnqued = false
	router.lastMessageData = ""
}

func (router *mockRouterMessageHelper) Enqueue(msg *Message) error {
	router.messageEnqued = true
	router.lastMessageData = msg.String()
	return nil
}

func (router *mockRouterMessageHelper) Start() error {
	return nil
}

func getMockRouterMessageHelper(streamName string) mockRouterMessageHelper {
	timeout := time.Second
	return mockRouterMessageHelper{
		SimpleRouter: SimpleRouter{
			id:        streamName,
			filters:   FilterArray{},
			Producers: []Producer{},
			Timeout:   &timeout,
			streamID:  StreamRegistry.GetStreamID(streamName),
			Log:       tlog.NewLogScope("testStreamLogScope"),
		},
	}
}

func TestGetAppliedContentFunction(t *testing.T) {
	expect := ttesting.NewExpect(t)
	resultFunc := GetAppliedContentGetFunction("payload")

	expect.Equal(reflect.Func, reflect.TypeOf(resultFunc).Kind())
}

func TestGetAppliedContentFromPayload(t *testing.T) {
	expect := ttesting.NewExpect(t)
<<<<<<< HEAD
	resultFunc := GetAppliedContentGetFunction("payload")
	msg := NewMessage(nil, []byte("message payload"), 1, 1)
=======
	resultFunc := GetAppliedContentFunction("payload")
	msg := NewMessage(nil, []byte("message payload"), 1)
>>>>>>> fc1d88e2

	expect.Equal("message payload", string(resultFunc(msg)))
}

func TestGetAppliedContentFromMetaData(t *testing.T) {
	expect := ttesting.NewExpect(t)
<<<<<<< HEAD
	resultFunc := GetAppliedContentGetFunction("foo")
	msg := NewMessage(nil, []byte("message payload"), 1, 1)
=======
	resultFunc := GetAppliedContentFunction("foo")
	msg := NewMessage(nil, []byte("message payload"), 1)
>>>>>>> fc1d88e2
	msg.MetaData().SetValue("foo", []byte("foo content"))

	expect.Equal("foo content", string(resultFunc(msg)))
}<|MERGE_RESOLUTION|>--- conflicted
+++ resolved
@@ -52,26 +52,16 @@
 
 func TestGetAppliedContentFromPayload(t *testing.T) {
 	expect := ttesting.NewExpect(t)
-<<<<<<< HEAD
 	resultFunc := GetAppliedContentGetFunction("payload")
-	msg := NewMessage(nil, []byte("message payload"), 1, 1)
-=======
-	resultFunc := GetAppliedContentFunction("payload")
 	msg := NewMessage(nil, []byte("message payload"), 1)
->>>>>>> fc1d88e2
 
 	expect.Equal("message payload", string(resultFunc(msg)))
 }
 
 func TestGetAppliedContentFromMetaData(t *testing.T) {
 	expect := ttesting.NewExpect(t)
-<<<<<<< HEAD
 	resultFunc := GetAppliedContentGetFunction("foo")
-	msg := NewMessage(nil, []byte("message payload"), 1, 1)
-=======
-	resultFunc := GetAppliedContentFunction("foo")
 	msg := NewMessage(nil, []byte("message payload"), 1)
->>>>>>> fc1d88e2
 	msg.MetaData().SetValue("foo", []byte("foo content"))
 
 	expect.Equal("foo content", string(resultFunc(msg)))
