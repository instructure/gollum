--- conflicted
+++ resolved
@@ -20,7 +20,6 @@
 	return func(msg *Message) []byte {
 		return msg.Data()
 	}
-<<<<<<< HEAD
 }
 
 // GetAppliedContentSetFunction returns SetAppliedContent function to store message content
@@ -36,29 +35,4 @@
 		msg.Store(content)
 		return
 	}
-}
-
-// DropMessage restore the original message and "drops" they the active message stream router
-func DropMessage(msg *Message) error {
-	return DropMessageByRouter(msg, msg.GetRouter())
-}
-
-// DropMessageByRouter restore the original message and "drops" they to specific router
-func DropMessageByRouter(msg *Message, router Router) error {
-	CountDroppedMessage()
-	err := Route(msg.CloneOriginal(), router)
-	if err != nil {
-		tlog.Error.Printf("DropMessage error: Can't route message by '%T': %s", router, err.Error())
-
-	}
-
-	return err
-}
-
-// DiscardMessage count the discard statistic and stop msg handling
-// after a Discard() call stop further message handling
-func DiscardMessage(msg *Message) {
-	CountDiscardedMessage()
-=======
->>>>>>> fc1d88e2
 }