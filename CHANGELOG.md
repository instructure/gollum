# Gollum changelog

## 0.6.0

Gollum 0.6.0 contains breaking changes over version 0.5.x.
Please read the release notes carefully

### New with 0.6.0

 * Added a new flag "-mt" to choose the metrics provider (currently only prometheus)

### Breaking changes with 0.6.0

 * Metrics are now collected using go-metrics. This allows e.g. prometheus output (default).
   Old-style metrics have been removed and many metrics names have changed.

## 0.5.2

This is a patch / minor features release.

### New with 0.5.2
<<<<<<< HEAD

 * the version number is now generated via make and git. This will properly identify versions between releases.

=======

 * The version number is now generated via make and git. This will properly identify versions between releases.
 * New producer.AwsCloudwatchLogs. Thanks to @luqasz

>>>>>>> 7866bc32
## 0.5.1

This is a patch / minor features release.

### New with 0.5.1

 * format.MetadataCopy has been updated to support free copying between metadata and payload
 * producer.ElasticSearch alles setting the format of timeBasedIndex
 * format.GrokToJSON has new options: RemoveEmptyValues, NamedCapturesOnly and SkipDefaultPatterns
 * Using dep for dependencies instead of glide

### Fixed with 0.5.1

 * Fixed inversion of -lc always
 * Fixed a nil pointer panic with producer.elasticsearch when receiving messages with unassigned streams
 * producer.ElasticSearch settings are now named according to config
 * producer.ElasticSearch dayBasedIndex renamed to timeBasedIndex and it's now working as expected
 * Updated dependencies to latest version (brings support for kafka 1.0, fixes user agent parsing for format.processTSV)


## 0.5.0

Gollum 0.5.0 contains major breaking changes in all areas.
Configuration files working with Gollum 0.4.x will not work with this verison unless changed.
Please have a look at the [transition guide](http://gollum.readthedocs.io/en/latest/src/releaseNotes/v0.5.0.html#breaking-changes-0-4-x-to-0-5-0) for details.

Important note:
When switching a pipline from 0.4.x to 0.5.0, make sure all spooling data has been read.
Messages serialized to disk with 0.4.x are not compatible with 0.5.0.

### New with 0.5.0

* Filters and Formatters have been merged into one list
* You can now use a filter or formatter more than once in the same plugin
* Consumers can now do filtering and formatting, too
* Messages can now store metadata. Formatters can affect the payload or a metadata field
* All plugins now have an automatic log scope
* Message payloads are now backed by a memory pool
* Messages now store the original message, i.e. a backup of the payload state after consumer processing
* Gollum now provides per-stream metrics
* Plugins are now able to implement health checks that can be queried via http
* New base types for producers: Direct, Buffered, Batched
* Plugin configurations now support nested structures
* The configuration process has been simplified a lot by adding automatic error handling and struct tags
* All plugin configuration keys are now case insensitive
* Added a new formatter format.GrokToJSON
* Added a new formatter format.JSONToInflux10
* Added a new formatter format.Double
* Added a new formatter format.MetadataCopy
* Added a new formatter format.Trim
* Consumer.File now supports filesystem events
* Consumers can now define the number of go routines used for formatting/filtering
* All AWS plugins now support role switching
* All AWS plugins are now based on the same credentials code

### Fixed with 0.5.0

* The plugin lifecycle has been reimplemented to avoid gollum being stuck waiting for plugins to change state
* Integration test suite added
* Producer.HTTPRequest port handling fixed
* The test-config command will now produce more meaningful results
* Duplicating messages now properly duplicates the whole message and not just the struct
* Several race conditions have been fixed
* Producer.ElasticSearch is now based on a more up-to-date library
* Producer.AwsS3 is now behaving more like producer.File
* Gollum metrics can now bind to a specific address instead of just a port

### Breaking changes with 0.5.0

* The config format has changed to improve automatic processing
* A lot of plugins have been renamed to avoid confusion and to better reflect their behavior
* A lot of plugins parameters have been renamed
* The instances plugin parameter has been removed
* Most of gollum's metrics have been renamed
* Plugin base types have been renamed
* All message handling function signatures have changed to use pointers
* All formatters don't daisy chain anymore as they can now be listed in proper order
* Stream plugins have been renamed to Router plugins
* Routers are not allowed to modify message content anymore
* filter.All and format.Forward have been removed as they are not required anymore
* Producer formatter listss dedicated to format a key or similar constructs have been removed
* Logging framework switched to logrus
* The package gollum.shared has been removed in favor of trivago.tgo
* Fuses have been removed from all plugins
* The general message sequence number has been removed
* The term "drop" has been replaced by the term "fallback" to emphasise it's use
* The \_DROPPED\_ stream has been removed. Messages are discarded if no fallback is set
* Formatters can still the stream of a message but cannot trigger routing by themselves
* Compiling contrib plugins now requires a specific loader.go to be added
* The docker file on docker hub is now a lot smaller and only contains the gollum binary
* The message serialization format has been changed

## 0.4.5

This is a patch / minor features release.
All vendor dependencies have been updated to the latest version and binaries have been compiled with go 1.8.

### Fixed with 0.4.5

* producer.Kafka will discard messages returned as "too large" to avoid spooling
* consumer.HTTP does not truncate messages with WithHeaders:false anymore (thanks @mhils)
* producer.Websocket now uses gorilla websockets (thanks @glaslos)
* Dockerfile is now working again
* It is now possible to (optionally) send nil messages with producer.kafka again
* Consumer.Kinesis will renew the iterator object when hitting a timeout
* Consumer.Kinesis now runs with an offset file set that does not exist
* Consumer.Kinesis offset file is now written less often (after each batch)
* Consumer.Kafka does now retry with an "oldest" offset after encountering an OutOfRange exception.
* Fixed a crash when using producer.ElasticSearch with date based indexes (thanks @relud)
* format.Base64Decode now uses data from previous formatters as intended
* format.JSON arr and obj will now auto create a key if necessary
* format.JSON now checks for valid state references upon startup
* format.JSON now properly encodes strings when using "enc"
* format.SplitToJSON may now keep JSON payload and is better at escaping string
* "gollum -tc" will exit with error code 1 upon error
* "gollum -tc" will now properly display errors during config checking

### New with 0.4.5

* Added producer for writing data to Amazon S3 (thanks @relud)
* Added authentication support to consumer.HTTP (thanks @glaslos)
* Added authentication support to native.KafkaProducer (thanks @relud)
* Added authentication support to producer.Kafka (thanks @relud)
* Added authentication support to consumer.Kafka (thanks @relud)
* Added consumer group support to consumer.Kafka (thanks @relud)
* Added a native SystemD consumer (thanks @relud)
* Added a Statsd producer for counting messages (thanks @relud)
* Added an option to flatten JSON arrays into single values with format.ProcessJSON (thanks @relud)
* Added filter.Any to allow "or" style combinations of filters (thanks @relud)
* Added support for unix timestamp parsing to format.ProcessJSON (thanks @relud)
* Added filter.Sample to allow processing of every n'th message only (thanks @relud)
* Added format.TemplateJSON to apply golang templates to JSON payloads (thanks @relud)
* Added named pipe support to consumer.Console
* Added "pick" option to format.ProcessJSON to get a single value from an arrays
* Extended "remove" option pf format.ProcessJSON to remove values from arrays
* Added "geoip" option to format.ProcessJSON to get GeoIP data from an IP
* Added index configuration options to producer.ElasticSearch

## 0.4.4

This is a patch / minor features release.
All vendor dependencies have been updated to the latest version and binaries have been compiled with go 1.7.

### Fixed with 0.4.4

* Fixed file offset handling in consumer.Kinesis (thanks @relud)
* Fixed producer.File RotatePruneAfterHours setting
* Producer.File symlink switch is now atomic
* Fixed panic in producer.Redis when Formatter was not set
* Fixed producer.Spooling being stuck for a long time during shutdown
* Fixed native.KafkaProducer to map all topics to "default" if no topic mapping was set
* Fixed a concurrent map write during initialization in native.KafkaProducer
* Fixed consumer.Kafka OffsetFile setting stopping gollum when the offset file was not present
* consumer.Kafka will retry to connect to a not (yet) existing topic every PersistTimeoutMs
* Consumer.Kafka now tries to connect every ServerTimeoutSec if initial connect fails
* Consumer.Kafka MessageBufferCount default value increased to 8192
* Producer.Kafka and native.KafkaProducer now discard messages with 0-Byte content
* Producer.Kafka SendRetries set to 1 by default to circumvent a reconnect issue within sarama
* Fixed panic in producer.Kafka when shutting down
* Added manual heartbeat to check a valid broker connection with producer.Kafka
* Format.Base64Encode now returns the original message if decoding failed
* socket.producer TCP can be used without ACK
* Consumer.Syslogd message handling differences between RFC3164 and RFC5424 / RFC6587 fixed

### New with 0.4.4

* New AWS Firehose producer (thanks @relud)
* New format.ProcessTSV for modifying TSV encoded messages (thanks @relud)
* Added user agent parsing to format.ProcessJSON (thanks @relud)
* Added support for unix timestamp parsing to format.ProcessJSON (thanks @relud)
* Added support for new shard detection to consumer.Kinesis (thanks @relud)
* Added support for mulitple messages per record to producer.Kinesis and consumer.Kinesis (thanks @relud)
* Added "remove" directive for format.ProcessJSON
* Added key Formatter support for producer.Redis
* Added RateLimited- metrics for filter.Rate
* Added format.Clear to remove message content (e.g. useful for key formatters)
* Added "KeyFormatterFirst" for producer.Kafka and native.KafkaProducer
* Added Version support for producer.Kafka and consumer.Kafka
* Added ClientID support for consumer.Kafka
* Added folder creation capatibilites to consumer.File when creating offset files
* Added gollum log messages metrics
* Added wildcard topic mapping to producer.Kafka and native.KafkaProducer
* Added FilterAfterFormat to producer.Kafka and native.KafkaProducer
* Producer.Spooling now continuously looks for new streams to read
* Producer.Spooling now reacts on SIGHUP to trigger a respooling
* Seperated version information to -r (version, go runtime, modules) and -v (just version) command line flag
* Added trace commandline flag

## 0.4.3

This is a patch / minor features release.
It includes several configuration changes for producer.Kafka that might change the runtime behavior.
Please check your configuration files.

### Fixed with 0.4.3

* Fixed several race conditions reported by Go 1.6 and go build -race
* Fixed the scribe producer to drop unformatted message in case of error
* Fixed file.consumer rotation to work on regular files, too
* Fixed file.consumer rotation to reset the offset file after a SIGHUP
* Dockerfiles updated
* Producer.Kafka now sends messages directly to avoid sarama performance bottlenecks
* consumer.Kafka offset file is properly read on startup if DefaultOffset "oldest" or "newest" is
* Exisiting unix domain socket detection changed to use create instead of stat (better error handling)
* Kafka and Scribe specific metrics are now updated if there are no messages, too
* Scribe producer is now reacting better to server connection errors
* Filters and Formatters are now covered with unittests

### New with 0.4.3

* Support for Go1.5 vendor experiment
* New producer for librdkafka (not included in standard builds)
* Metrics added to show memory consumption
* New kafka metrics added to show "roundtrip" times for messages
* producer.Benchmark added to get more meaningful core system profiling results
* New filter filter.Rate added to allow limiting streams to a certain number of messages per second
* Added key support to consumer.Kafka and producer.Kafka
* Added an "ordered read" config option to consumer.Kafka (round robin reading)
* Added a new formater format.ExtractJSON to extract a single value from a JSON object
* Go version is now printed with gollum -v
* Scribe producer now queries scribe server status in regular intervals
* format.Sequence separator character can now be configured
* format.Runlength separator character can now be configured

### Other changes with 0.4.3

* Renamed producer.Kafka BatchTimeoutSec to BatchTimeoutMs to allow millisecond based values
* producer.Kafka retry count set to 0
* producer.Kafka default producer set to RoundRobin
* producer.Kafka GracePeriodMs default set to 100
* producer.Kafka MetadataRefreshMs default set to 600000 (10 minutes)
* producer.Kafka TimeoutMs default set to 10000 (10 seconds)
* filter.RegExp FilterExpressionNot is evaluated before FilterExpression
* filter.RegExp FilterExpression is evaluated if FilterExpressionNot passed

## 0.4.2

This is a patch / minor features release.

### Fixed with 0.4.2

* consumer.SysLogD now has more meaningful errormessages
* consumer.File now properly supports file rotation if the file to read is a symlink
* Scribe and Kafka metrics are now only updated upon successful send
* Fixed an out of bounds panic when producer.File was rotating logfiles without an extension
* Compression of files after rotation by produer.File now works (again)
* producer.Kafka now only reconnects if all topics report an error
* producer.Spool now properly respools long messages
* producer.Spool will not delete a file if a message in it could not be processed
* producer.Spool will try to automatically respool files after a restart
* producer.Spool will rotate non-empty files even if no new messages come in
* producer.Spool will recreate folders when removed during runtime
* producer.Spool will drop messages if rotation failes (not reroute)
* Messages that are spooled twice now retain their original stream
* Better handling of situations where Sarama (Kafka) writes become blocking
* Plugins now start up as "initializing" not as "dead" preventing dropped messages during startup

### New with 0.4.2

* New formatter format.SplitToJSON to convert CSV data to JSON
* New formatter format.ProcessJSON to modify JSON data
* producer.File can now set permissions for any folders created
* RPM spec file added
* producer.File can now add zero padding to rotated file numbering
* producer.File can now prune logfiles by file age
* producer.Spool can now be rate limited
* Dev version (major.minor.patch.dev) is now part of the metrics
* New AWS Kinesis producer and consumer (thanks @relud)

## 0.4.1

This is a patch / minor features release

### Fixed with 0.4.1

* InfluxDB JSON and line protocol fixed
* shared.WaitGroup.WaitFor with duration 0 falls back to shared.WaitGroup.Wait
* proper io.EOF handling for shared.BufferedReader and shared.ByteStream
* HTTP consumer now responds with 200 instead of 203
* HTTP consumer properly handles EOF
* Increased test coverage

### New with 0.4.1

* Support for InfluxDB line protocol
* New setting to enable/disable InfluxDB time based database names
* Introduction of "fuses" (circuit breaker pattern)
* Added HTTPs support for HTTP consumer
* Added POST data support to HTTPRequest producer

## 0.4.0

This release includes several reliability fixes that prevent messages from being lost during shutdown.
During this process the startup/shutdown mechanics were changed which introduced a lot of breaking changes.
Also included are improvements on the file, socket and scribe producers.
Write performance may show a minor increase for some producers.

This release contains breaking changes over version 0.3.x.
Custom producers and config files may have to be adjusted.

### Breaking changes with 0.4.0

* shared.RuntimeType renamed to TypeRegistry
* core.StreamTypes renamed to StreamRegistry
* ?ControlLoop callback parameters for command handling moved to callback members
* ?ControlLoop renamed to ?Loop, where ? can be a combination of Control (handling of control messages), Message (handling of messages) or Ticker (handling of regular callbacks)
* PluginControlStop is now splitted into PluginControlStopConsumer and PluginControlStopProducer to allow plugins that are producer and consumers.
* Producer.Enqueue now takes care of dropping messages and accepts a timeout overwrite value
* MessageBatch has been refactored to store messages instead of preformatted strings. This allows dropping messages from a batch.
* Message.Drop has been removed, Message.Route can be used instead
* The LoopBack consumer has been removed. Producers can now drop messages to any stream using DropToStream.
* Stream plugins are now allowed to only bind to one stream
* Renamed producer.HttpReq to producer.HTTPRequest
* Renamed format.StreamMod to format.StreamRoute
* For format.Envelope postfix and prefix configuration keys have been renamed to EnvelopePostifx and EnvelopePrefix
* Base64Encode and Base64Decode formatter parameters have been renamed to "Base64*"
* Removed the MessagesPerSecAvg metric
* Two functions were added to the MessageSource interface to allow blocked/active state query
* The low resolution timer has been removed

### Fixed with 0.4.0

* Messages stored in channels or MessageBatches can now be flushed properly during shutdown
* Several producers now properly block when their queue is full (messages could be lost before)
* Producer control commands now have priority over processing messages
* Switched to sarama trunk version to get the latest broker connection fixes
* Fixed various message loss scenarios in file, kafka and http request producer
* Kafka producer is now reconnecting upon every error (intermediate fix)
* StreamRoute formatter now properly works when the separator is a space
* File, Kafka and HTTPRequest plugins don't hava mandatory values anymore
* Socket consumer can now reopen a dropped connection
* Socket consumer can now change access rights on unix domain sockets
* Socket consumer now closes non-udp connections upon any error
* Socket consumer can now remove an existing UDS file with the same name if necessary
* Socket consumer now uses proper connection timeouts
* Socket consumer now sends special acks on error
* All net.Dial commands were replaced with net.DialTimeout
* The makfile now correctly includes the config folder
* Thie file producer now behaves correctly when directory creation fails
* Spinning loops are now more CPU friendly
* Plugins can now be addressed by longer paths, too, e.g. "contrib.company.sth"
* Log messages that appear during startup are now written to the set log producer, too
* Fixed a problem where control messages could cause shutdown to get stucked
* The Kafka producer has been rewritten for better error handling
* The scribe producer now dynamically modifies the batch size on error
* The metric server tries to reopen connection every 5 seconds
* Float metrics are now properly rounded
* Ticker functions are now restarted after the function is done, preventing double calls
* No empty messages will be sent during shutdown

### New with 0.4.0

* Added a new stream plugin to route messages to one or more other streams
* The file producer can now delete old files upon rotate (pruning)
* The file producer can now overwrite files and set file permissions
* Added metrics for dropped, discarded, filtered and unroutable messages
* Streams can now overwrite a producer's ChannelTimeoutMs setting (only for this stream)
* Producers are now shut down in order based on DropStream dependencies
* Messages now keep a one-step history of their StreamID
* Added format.StreamRevert to go back to the last used stream (e.g. after a drop)
* Added producer.Spooling that temporary stores messages to disk before trying them again (e.g. useful for disconnect scenarios)
* Added a new formatter to prepend stream names
* Added a new formatter to serialize messages
* Added a new formatter to convert collectd to InfluxDB (0.8.x and 0.9.x)
* It is now possible to add a custom string after the version number
* Plugins compiled from the contrib folder are now listed in the version string
* All producers can now define a filter applied before formatting
* Added unittests to check all bundled producer, consumer, format, filter and stream for interface compatibility
* Plugins can now be registered and queried by a string based ID via core.PluginRegistry
* Added producer for InfluxDB data (0.8.x and 0.9.x)
* Kafka, scribe and elastic search producers now have distinct metrics per topic/category/index
* Version number is now added to the metrics as in "MMmmpp" (M)ajor (m)inor (p)atch<|MERGE_RESOLUTION|>--- conflicted
+++ resolved
@@ -19,16 +19,10 @@
 This is a patch / minor features release.
 
 ### New with 0.5.2
-<<<<<<< HEAD
-
- * the version number is now generated via make and git. This will properly identify versions between releases.
-
-=======
 
  * The version number is now generated via make and git. This will properly identify versions between releases.
  * New producer.AwsCloudwatchLogs. Thanks to @luqasz
 
->>>>>>> 7866bc32
 ## 0.5.1
 
 This is a patch / minor features release.
