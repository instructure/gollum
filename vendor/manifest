{
	"version": 0,
	"dependencies": [
		{
			"importpath": "github.com/Shopify/sarama",
			"repository": "https://github.com/Shopify/sarama",
			"vcs": "git",
			"revision": "9418d7c7189af6ea2df537692f9428efe1368368",
			"branch": "master",
			"notests": true
		},
		{
			"importpath": "github.com/abbot/go-http-auth",
			"repository": "https://github.com/abbot/go-http-auth",
			"vcs": "git",
			"revision": "d45c47bedec736d172957bd394786b76626fa8ac",
			"branch": "master",
			"notests": true
		},
		{
			"importpath": "github.com/araddon/gou",
			"repository": "https://github.com/araddon/gou",
			"vcs": "git",
			"revision": "0ab1e8f997e35d27da012072dc531fcc0204da5a",
			"branch": "master",
			"notests": true
		},
		{
			"importpath": "github.com/artyom/fb303",
			"repository": "https://github.com/artyom/fb303",
			"vcs": "git",
			"revision": "fa4a241cefb113c4981dbac51a8cfcb047efa079",
			"branch": "master",
			"notests": true
		},
		{
			"importpath": "github.com/artyom/scribe",
			"repository": "https://github.com/artyom/scribe",
			"vcs": "git",
			"revision": "35c1da66e76d138c09c552b492bb341f8504ff40",
			"branch": "master",
			"notests": true
		},
		{
			"importpath": "github.com/artyom/thrift",
			"repository": "https://github.com/artyom/thrift",
			"vcs": "git",
			"revision": "388840a05deb9b7d85fdf6c225a2729fe1826cb7",
			"branch": "master",
			"notests": true
		},
		{
			"importpath": "github.com/aws/aws-sdk-go",
			"repository": "https://github.com/aws/aws-sdk-go",
			"vcs": "git",
			"revision": "4644cdf3025727edc7d7e74902201364016b0221",
			"branch": "master",
			"notests": true
		},
		{
			"importpath": "github.com/bitly/go-hostpool",
			"repository": "https://github.com/bitly/go-hostpool",
			"vcs": "git",
			"revision": "d0e59c22a56e8dadfed24f74f452cea5a52722d2",
			"branch": "master",
			"notests": true
		},
		{
			"importpath": "github.com/bsm/sarama-cluster",
			"repository": "https://github.com/bsm/sarama-cluster",
			"vcs": "git",
			"revision": "11887f57ba85b075757463e9a4ffcfb0851ddff3",
			"branch": "master",
			"notests": true
		},
		{
			"importpath": "github.com/coreos/go-systemd/sdjournal",
			"repository": "https://github.com/coreos/go-systemd",
			"vcs": "git",
			"revision": "7c9533367ef925dc1078d75e5b7141e10da2c4e8",
			"branch": "master",
			"path": "/sdjournal",
			"notests": true
		},
		{
			"importpath": "github.com/coreos/pkg/dlopen",
			"repository": "https://github.com/coreos/pkg",
			"vcs": "git",
			"revision": "447b7ec906e523386d9c53be15b55a8ae86ea944",
			"branch": "master",
			"path": "/dlopen",
			"notests": true
		},
		{
			"importpath": "github.com/davecgh/go-spew/spew",
			"repository": "https://github.com/davecgh/go-spew",
			"vcs": "git",
			"revision": "346938d642f2ec3594ed81d874461961cd0faa76",
			"branch": "master",
			"path": "/spew",
			"notests": true
		},
		{
			"importpath": "github.com/docker/docker/pkg/homedir",
			"repository": "https://github.com/docker/docker",
			"vcs": "git",
			"revision": "d477a24ec54caee49d41e64b46d92ace6af48ffc",
			"branch": "master",
			"path": "/pkg/homedir",
			"notests": true
		},
		{
			"importpath": "github.com/docker/docker/vendor/github.com/opencontainers/runc/libcontainer/user",
			"repository": "https://github.com/docker/docker",
			"vcs": "git",
			"revision": "d477a24ec54caee49d41e64b46d92ace6af48ffc",
			"branch": "master",
			"path": "vendor/github.com/opencontainers/runc/libcontainer/user",
			"notests": true
		},
		{
			"importpath": "github.com/eapache/go-resiliency/breaker",
			"repository": "https://github.com/eapache/go-resiliency",
			"vcs": "git",
			"revision": "b86b1ec0dd4209a588dc1285cdd471e73525c0b3",
			"branch": "master",
			"path": "/breaker",
			"notests": true
		},
		{
			"importpath": "github.com/eapache/go-xerial-snappy",
			"repository": "https://github.com/eapache/go-xerial-snappy",
			"vcs": "git",
			"revision": "bb955e01b9346ac19dc29eb16586c90ded99a98c",
			"branch": "master",
			"notests": true
		},
		{
			"importpath": "github.com/eapache/queue",
			"repository": "https://github.com/eapache/queue",
			"vcs": "git",
			"revision": "44cc805cf13205b55f69e14bcb69867d1ae92f98",
			"branch": "master",
			"notests": true
		},
		{
			"importpath": "github.com/golang/protobuf/proto",
			"repository": "https://github.com/golang/protobuf",
			"vcs": "git",
			"revision": "8ee79997227bf9b34611aee7946ae64735e6fd93",
			"branch": "master",
			"path": "/proto",
			"notests": true
		},
		{
			"importpath": "github.com/golang/protobuf/ptypes/any",
			"repository": "https://github.com/golang/protobuf",
			"vcs": "git",
			"revision": "8ee79997227bf9b34611aee7946ae64735e6fd93",
			"branch": "master",
			"path": "ptypes/any",
			"notests": true
		},
		{
			"importpath": "github.com/golang/snappy",
			"repository": "https://github.com/golang/snappy",
			"vcs": "git",
			"revision": "d9eb7a3d35ec988b8585d4a0068e462c27d28380",
			"branch": "master",
			"notests": true
		},
		{
			"importpath": "github.com/gucumber/gucumber",
			"repository": "https://github.com/gucumber/gucumber",
			"vcs": "git",
			"revision": "71608e2f6e76fd4da5b09a376aeec7a5c0b5edbc",
			"branch": "master",
			"notests": true
		},
		{
			"importpath": "github.com/klauspost/crc32",
			"repository": "https://github.com/klauspost/crc32",
			"vcs": "git",
			"revision": "cb6bfca970f6908083f26f39a79009d608efd5cd",
			"branch": "master",
			"notests": true
		},
		{
			"importpath": "github.com/lytics/logrus",
			"repository": "https://github.com/lytics/logrus",
			"vcs": "git",
			"revision": "59cd2e4a569b4494d9196bef82f0784e467adac9",
			"branch": "master",
			"notests": true
		},
		{
			"importpath": "github.com/mattbaird/elastigo/lib",
			"repository": "https://github.com/mattbaird/elastigo",
			"vcs": "git",
			"revision": "34c4c4d8425cbdcbc8e257943a2044d5e9f7dab5",
			"branch": "master",
			"path": "/lib",
			"notests": true
		},
		{
			"importpath": "github.com/miekg/pcap",
			"repository": "https://github.com/miekg/pcap",
			"vcs": "git",
			"revision": "fbfcc463715f6206524a6b1fcc8ed1b9e7567ba5",
			"branch": "master",
			"notests": true
		},
		{
			"importpath": "github.com/mmcloughlin/geohash",
			"repository": "https://github.com/mmcloughlin/geohash",
			"vcs": "git",
			"revision": "4ee9e1034fc9a68c69a55e3aa68678a52367fe87",
			"branch": "master",
			"notests": true
		},
		{
			"importpath": "github.com/mssola/user_agent",
			"repository": "https://github.com/mssola/user_agent",
			"vcs": "git",
			"revision": "6ef8cd49fcd9eb0ca7c76a581419c966ed2cb26e",
			"branch": "master",
			"notests": true
		},
		{
			"importpath": "github.com/opencontainers/runc/libcontainer/user",
			"repository": "https://github.com/opencontainers/runc",
			"vcs": "git",
			"revision": "9a1e53eafc0ebef4712b442a0aa53a1a7016a23d",
			"branch": "master",
			"path": "/libcontainer/user",
			"notests": true
		},
		{
			"importpath": "github.com/oschwald/maxminddb-golang",
			"repository": "https://github.com/oschwald/maxminddb-golang",
			"vcs": "git",
			"revision": "eac6e3b7f91af272f740e200d3653444d6860568",
			"branch": "master",
			"notests": true
		},
		{
			"importpath": "github.com/pierrec/lz4",
			"repository": "https://github.com/pierrec/lz4",
			"vcs": "git",
			"revision": "5c9560bfa9ace2bf86080bf40d46b34ae44604df",
			"branch": "master",
			"notests": true
		},
		{
			"importpath": "github.com/pierrec/xxHash/xxHash32",
			"repository": "https://github.com/pierrec/xxHash",
			"vcs": "git",
			"revision": "5a004441f897722c627870a981d02b29924215fa",
			"branch": "master",
			"path": "/xxHash32",
			"notests": true
		},
		{
			"importpath": "github.com/quipo/statsd",
			"repository": "https://github.com/quipo/statsd",
			"vcs": "git",
			"revision": "75b7afedf0d2810e897fd5a010dbf896b20f535d",
			"branch": "master",
			"notests": true
		},
		{
			"importpath": "github.com/rcrowley/go-metrics",
			"repository": "https://github.com/rcrowley/go-metrics",
			"vcs": "git",
			"revision": "1f30fe9094a513ce4c700b9a54458bbb0c96996c",
			"branch": "master",
			"notests": true
		},
		{
			"importpath": "github.com/shiena/ansicolor",
			"repository": "https://github.com/shiena/ansicolor",
			"vcs": "git",
			"revision": "a422bbe96644373c5753384a59d678f7d261ff10",
			"branch": "master",
			"notests": true
		},
		{
			"importpath": "github.com/stathat/go",
			"repository": "https://github.com/stathat/go",
			"vcs": "git",
			"revision": "74669b9f388d9d788c97399a0824adbfee78400e",
			"branch": "master",
			"notests": true
		},
		{
			"importpath": "github.com/stretchr/testify/assert",
			"repository": "https://github.com/stretchr/testify",
			"vcs": "git",
			"revision": "2402e8e7a02fc811447d11f881aa9746cdc57983",
			"branch": "master",
			"path": "/assert",
			"notests": true
		},
		{
			"importpath": "github.com/stretchr/testify/vendor/github.com/davecgh/go-spew/spew",
			"repository": "https://github.com/stretchr/testify",
			"vcs": "git",
			"revision": "2402e8e7a02fc811447d11f881aa9746cdc57983",
			"branch": "master",
			"path": "vendor/github.com/davecgh/go-spew/spew",
			"notests": true
		},
		{
			"importpath": "github.com/stretchr/testify/vendor/github.com/pmezard/go-difflib/difflib",
			"repository": "https://github.com/stretchr/testify",
			"vcs": "git",
			"revision": "2402e8e7a02fc811447d11f881aa9746cdc57983",
			"branch": "master",
			"path": "vendor/github.com/pmezard/go-difflib/difflib",
			"notests": true
		},
		{
<<<<<<< HEAD
			"importpath": "github.com/trivago/tgo/tcontainer",
			"repository": "https://github.com/trivago/tgo",
			"vcs": "git",
			"revision": "7df4c74f78f72eeb17e05d826c4f63d14c3ed8d9",
			"branch": "master",
			"path": "tcontainer",
			"notests": true
		},
		{
			"importpath": "github.com/trivago/tgo/treflect",
			"repository": "https://github.com/trivago/tgo",
			"vcs": "git",
			"revision": "7df4c74f78f72eeb17e05d826c4f63d14c3ed8d9",
			"branch": "master",
			"path": "/treflect",
			"notests": true
		},
		{
			"importpath": "github.com/trivago/tgo/tstrings",
			"repository": "https://github.com/trivago/tgo",
			"vcs": "git",
			"revision": "7df4c74f78f72eeb17e05d826c4f63d14c3ed8d9",
			"branch": "master",
			"path": "tstrings",
			"notests": true
		},
		{
			"importpath": "golang.org/x/net/html",
=======
			"importpath": "golang.org/x/crypto/bcrypt",
			"repository": "https://go.googlesource.com/crypto",
			"vcs": "git",
			"revision": "91902e332b9d47760598861512d2ae148f94ca58",
			"branch": "master",
			"path": "/bcrypt",
			"notests": true
		},
		{
			"importpath": "golang.org/x/crypto/blowfish",
			"repository": "https://go.googlesource.com/crypto",
			"vcs": "git",
			"revision": "91902e332b9d47760598861512d2ae148f94ca58",
			"branch": "master",
			"path": "blowfish",
			"notests": true
		},
		{
			"importpath": "golang.org/x/net/context",
>>>>>>> cd575d55
			"repository": "https://go.googlesource.com/net",
			"vcs": "git",
			"revision": "45e771701b814666a7eb299e6c7a57d0b1799e91",
			"branch": "master",
			"path": "/html",
			"notests": true
		},
		{
			"importpath": "golang.org/x/net/websocket",
			"repository": "https://go.googlesource.com/net",
			"vcs": "git",
			"revision": "45e771701b814666a7eb299e6c7a57d0b1799e91",
			"branch": "master",
			"path": "/websocket",
			"notests": true
		},
		{
			"importpath": "golang.org/x/sys/unix",
			"repository": "https://go.googlesource.com/sys",
			"vcs": "git",
			"revision": "d75a52659825e75fff6158388dddc6a5b04f9ba5",
			"branch": "master",
			"path": "/unix",
			"notests": true
		},
		{
			"importpath": "golang.org/x/sys/windows",
			"repository": "https://go.googlesource.com/sys",
			"vcs": "git",
			"revision": "d75a52659825e75fff6158388dddc6a5b04f9ba5",
			"branch": "master",
			"path": "windows",
			"notests": true
		},
		{
			"importpath": "golang.org/x/text/encoding",
			"repository": "https://go.googlesource.com/text",
			"vcs": "git",
			"revision": "a49bea13b776691cb1b49873e5d8df96ec74831a",
			"branch": "master",
			"path": "/encoding",
			"notests": true
		},
		{
			"importpath": "golang.org/x/text/internal/gen",
			"repository": "https://go.googlesource.com/text",
			"vcs": "git",
			"revision": "a49bea13b776691cb1b49873e5d8df96ec74831a",
			"branch": "master",
			"path": "internal/gen",
			"notests": true
		},
		{
			"importpath": "golang.org/x/text/internal/tag",
			"repository": "https://go.googlesource.com/text",
			"vcs": "git",
			"revision": "a49bea13b776691cb1b49873e5d8df96ec74831a",
			"branch": "master",
			"path": "internal/tag",
			"notests": true
		},
		{
			"importpath": "golang.org/x/text/internal/utf8internal",
			"repository": "https://go.googlesource.com/text",
			"vcs": "git",
			"revision": "a49bea13b776691cb1b49873e5d8df96ec74831a",
			"branch": "master",
			"path": "internal/utf8internal",
			"notests": true
		},
		{
			"importpath": "golang.org/x/text/language",
			"repository": "https://go.googlesource.com/text",
			"vcs": "git",
			"revision": "a49bea13b776691cb1b49873e5d8df96ec74831a",
			"branch": "master",
			"path": "language",
			"notests": true
		},
		{
			"importpath": "golang.org/x/text/runes",
			"repository": "https://go.googlesource.com/text",
			"vcs": "git",
			"revision": "a49bea13b776691cb1b49873e5d8df96ec74831a",
			"branch": "master",
			"path": "runes",
			"notests": true
		},
		{
			"importpath": "golang.org/x/text/transform",
			"repository": "https://go.googlesource.com/text",
			"vcs": "git",
			"revision": "a49bea13b776691cb1b49873e5d8df96ec74831a",
			"branch": "master",
			"path": "transform",
			"notests": true
		},
		{
			"importpath": "golang.org/x/text/unicode/cldr",
			"repository": "https://go.googlesource.com/text",
			"vcs": "git",
			"revision": "a49bea13b776691cb1b49873e5d8df96ec74831a",
			"branch": "master",
			"path": "unicode/cldr",
			"notests": true
		},
		{
			"importpath": "gopkg.in/bsm/ratelimit.v1",
			"repository": "https://gopkg.in/bsm/ratelimit.v1",
			"vcs": "git",
			"revision": "db14e161995a5177acef654cb0dd785e8ee8bc22",
			"branch": "v1",
			"notests": true
		},
		{
			"importpath": "gopkg.in/docker/docker.v1/pkg/mflag",
			"repository": "https://gopkg.in/docker/docker.v1",
			"vcs": "git",
			"revision": "7392c3b0ce0f9d3e918a321c66668c5d1ef4f689",
			"branch": "master",
			"path": "/pkg/mflag",
			"notests": true
		},
		{
			"importpath": "gopkg.in/mcuadros/go-syslog.v2",
			"repository": "https://gopkg.in/mcuadros/go-syslog.v2",
			"vcs": "git",
			"revision": "9cf13b7327c0e153da3cba3540c2ae2b879c3859",
			"branch": "master",
			"notests": true
		},
		{
			"importpath": "gopkg.in/oschwald/geoip2-golang.v1",
			"repository": "https://gopkg.in/oschwald/geoip2-golang.v1",
			"vcs": "git",
			"revision": "496a3cbcb65a3cb54497fe4ae2273319e85160a4",
			"branch": "master",
			"notests": true
		},
		{
			"importpath": "gopkg.in/redis.v4",
			"repository": "https://gopkg.in/redis.v4",
			"vcs": "git",
			"revision": "8a8d997ad58dc600d2ff0f64914102192f3b51ac",
			"branch": "master",
			"notests": true
		},
		{
			"importpath": "gopkg.in/yaml.v2",
			"repository": "https://gopkg.in/yaml.v2",
			"vcs": "git",
			"revision": "a5b47d31c556af34a302ce5d659e6fea44d90de0",
			"branch": "v2",
			"notests": true
		}
	]
}<|MERGE_RESOLUTION|>--- conflicted
+++ resolved
@@ -320,7 +320,6 @@
 			"notests": true
 		},
 		{
-<<<<<<< HEAD
 			"importpath": "github.com/trivago/tgo/tcontainer",
 			"repository": "https://github.com/trivago/tgo",
 			"vcs": "git",
@@ -348,12 +347,10 @@
 			"notests": true
 		},
 		{
-			"importpath": "golang.org/x/net/html",
-=======
 			"importpath": "golang.org/x/crypto/bcrypt",
 			"repository": "https://go.googlesource.com/crypto",
 			"vcs": "git",
-			"revision": "91902e332b9d47760598861512d2ae148f94ca58",
+			"revision": "b82246307bd525fde15c1df976318003716bca68",
 			"branch": "master",
 			"path": "/bcrypt",
 			"notests": true
@@ -362,14 +359,22 @@
 			"importpath": "golang.org/x/crypto/blowfish",
 			"repository": "https://go.googlesource.com/crypto",
 			"vcs": "git",
-			"revision": "91902e332b9d47760598861512d2ae148f94ca58",
+			"revision": "b82246307bd525fde15c1df976318003716bca68",
 			"branch": "master",
 			"path": "blowfish",
 			"notests": true
 		},
 		{
 			"importpath": "golang.org/x/net/context",
->>>>>>> cd575d55
+			"repository": "https://go.googlesource.com/net",
+			"vcs": "git",
+			"revision": "f2499483f923065a842d38eb4c7f1927e6fc6e6d",
+			"branch": "master",
+			"path": "/context",
+			"notests": true
+		},
+		{
+			"importpath": "golang.org/x/net/html",
 			"repository": "https://go.googlesource.com/net",
 			"vcs": "git",
 			"revision": "45e771701b814666a7eb299e6c7a57d0b1799e91",
