--- conflicted
+++ resolved
@@ -56,36 +56,21 @@
 		conf.Errors.Push(err)
 	}
 
-<<<<<<< HEAD
-	exp = conf.GetString("ExpressionNot", "")
-	if exp != "" {
-		filter.expNot, err = regexp.Compile(exp)
-		conf.Errors.Push(err)
-=======
 	notExp := conf.GetString("FilterExpressionNot", "")
 	if notExp != "" {
 		filter.expNot, err = regexp.Compile(notExp)
-		if err != nil {
-			return err // ### return, regex parser error ###
-		}
->>>>>>> 650f825c
+		conf.Errors.Push(err)
 	}
 
 	return conf.Errors.OrNil()
 }
 
 // Accepts allows all messages
-<<<<<<< HEAD
 func (filter *RegExp) Accepts(msg *core.Message) bool {
-	if filter.exp != nil {
-		return filter.exp.MatchString(string(msg.Data))
-=======
-func (filter *RegExp) Accepts(msg core.Message) bool {
 	if filter.expNot != nil {
 		if filter.expNot.MatchString(string(msg.Data)) {
 			return false
 		}
->>>>>>> 650f825c
 	}
 
 	if filter.exp != nil {
